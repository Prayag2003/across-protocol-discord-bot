import discord
from discord.ext import commands
from datetime import datetime
import pymongo
import os
from loguru import logger
from discord.utils import get
import re
from loguru import logger

class RLHFListener(commands.Cog):
    def __init__(self, bot):
        self.bot = bot
        self.channel = None
        self.mongo_client = pymongo.MongoClient(os.getenv("MONGO_URI"))
        self.db = self.mongo_client["ross"]
        self.feedback_collection = self.db["feedback"]
        self.cached_messages = {}
        self.is_ready = False

    @commands.Cog.listener()
    async def on_ready(self):
        self.channel = self.get_logging_channel()
        if self.channel:
            logger.info(f"Listening for reactions in channel: {self.channel.name}")
            await self.cache_existing_messages()
            self.is_ready = True
        else:
<<<<<<< HEAD
            logger.warning("Channel 'ross-bot-logs' not found.")
=======
            logger.error("Channel 'ross-bot-logs' not found.")
>>>>>>> 465534e9

    def get_logging_channel(self):
        """Fetch the logging channel by name."""
        for guild in self.bot.guilds:
            channel = get(guild.text_channels, name='ross-bot-logs')
            if channel:
                return channel
        return None

    async def cache_existing_messages(self):
        """Cache existing messages from the logging channel."""
        try:
            logger.info("Starting to cache existing messages...")
            message_count = 0

            async for message in self.channel.history(limit=None):
                if message.attachments and any(att.filename.endswith('.txt') for att in message.attachments):
                    self.cached_messages[message.id] = {
                        'message': message,
                        'attachments': [att for att in message.attachments if att.filename.endswith('.txt')]
                    }
                    message_count += 1
<<<<<<< HEAD

            logger.info(f"Successfully cached {message_count} messages with .txt attachments")
            logger.debug(f"Cached message IDs: {list(self.cached_messages.keys())}")

        except Exception as e:
            logger.error(f"Error caching messages: {e}")
=======
            
            logger.info(f"Successfully cached {message_count} messages with .txt attachments")
            
            # Verify cache contents
            logger.info("Cached message IDs:", list(self.cached_messages.keys()))
            
        except Exception as e:
            logger.error(f"Error caching messages: {str(e)}")
            import traceback
            traceback.print_exc()
>>>>>>> 465534e9

    @commands.Cog.listener()
    async def on_raw_reaction_add(self, payload):
        """Handle raw reaction events for better historical message support."""
        try:
            if payload.channel_id != self.channel.id:
                return

            guild = self.bot.get_guild(payload.guild_id)
            user = await guild.fetch_member(payload.user_id)

            message = await self.get_message_from_payload(payload)
            if not message:
                return

<<<<<<< HEAD
            reaction = self.get_reaction(message, payload)
            if reaction:
                logger.info(f"Raw reaction detected: {payload.emoji} from {user.name} on message {payload.message_id}")
                await self.process_reaction(reaction, user)

        except Exception as e:
            logger.exception(f"Error in on_raw_reaction_add: {e}")
=======
            # Create a reaction object
            reaction = discord.utils.get(message.reactions, emoji=payload.emoji.name)
            if reaction is None:
                # If the reaction doesn't exist yet, we need to create a partial reaction object
                class PartialReaction:
                    def __init__(self, emoji, message):
                        self.emoji = emoji
                        self.message = message
                reaction = PartialReaction(payload.emoji.name, message)

            logger.info(f"Raw reaction detected: {payload.emoji} from {user.name} on message {payload.message_id}")
            await self.process_reaction(reaction, user)

        except Exception as e:
            logger.error(f"Error in on_raw_reaction_add: {str(e)}")
            import traceback
            traceback.print_exc()
>>>>>>> 465534e9

    @commands.Cog.listener()
    async def on_raw_reaction_remove(self, payload):
        """Handle reaction removal events."""
        try:
            if payload.channel_id != self.channel.id:
                return

            guild = self.bot.get_guild(payload.guild_id)
            user = await guild.fetch_member(payload.user_id)

            logger.info(f"Reaction removed: {payload.emoji} by {user.name} from message {payload.message_id}")

            self.feedback_collection.delete_one({
                "interaction.message_id": str(payload.message_id),
                "reviewer.id": str(user.id)
            })
            logger.info(f"Feedback removed for message {payload.message_id}")

        except Exception as e:
<<<<<<< HEAD
            logger.exception(f"Error in on_raw_reaction_remove: {e}")
=======
            logger.error(f"Error in on_raw_reaction_remove: {str(e)}")
            import traceback
            traceback.print_exc()
>>>>>>> 465534e9

    @commands.Cog.listener()
    async def on_message(self, message):
        """Track new messages with .txt attachments."""
        if not self.is_ready:
            return

        if message.channel == self.channel and message.attachments:
            if any(att.filename.endswith('.txt') for att in message.attachments):
                self.cached_messages[message.id] = {
                    'message': message,
                    'attachments': [att for att in message.attachments if att.filename.endswith('.txt')]
                }
                logger.info(f"New message cached: {message.id}")
<<<<<<< HEAD

    async def get_message_from_payload(self, payload):
        """Retrieve the message from cache or fetch it."""
        try:
            if payload.message_id in self.cached_messages:
                return self.cached_messages[payload.message_id]['message']
            else:
                message = await self.channel.fetch_message(payload.message_id)
                if message.attachments and any(att.filename.endswith('.txt') for att in message.attachments):
                    self.cached_messages[message.id] = {
                        'message': message,
                        'attachments': [att for att in message.attachments if att.filename.endswith('.txt')]
                    }
                return message
        except Exception as e:
            logger.warning(f"Failed to fetch message: {e}")
            return None

    def get_reaction(self, message, payload):
        """Retrieve the reaction object."""
        reaction = discord.utils.get(message.reactions, emoji=payload.emoji.name)
        if not reaction:
            class PartialReaction:
                def __init__(self, emoji, message):
                    self.emoji = emoji
                    self.message = message
            return PartialReaction(payload.emoji.name, message)
        return reaction
=======
>>>>>>> 465534e9

    async def process_reaction(self, reaction, user):
        """Process a reaction and log feedback if valid."""
        if not await self.is_valid_reaction(reaction, user):
<<<<<<< HEAD
            logger.info(f"Invalid reaction from {user.name}")
=======
            logger.error(f"Invalid reaction from {user.name}")
>>>>>>> 465534e9
            return

        message = reaction.message
        txt_attachment = self.get_txt_attachment(message)
        if not txt_attachment:
<<<<<<< HEAD
            logger.warning("No .txt attachment found")
=======
            logger.error("No .txt attachment found")
>>>>>>> 465534e9
            return

        logger.info(f"Processing reaction on message {message.id}")
        feedback_type = "positive" if str(reaction.emoji) == "👍" else "negative"

        log_data = await self.process_log_file(txt_attachment)
        if log_data:
            await self.log_feedback(reaction, user, feedback_type, log_data)
        else:
<<<<<<< HEAD
            logger.warning("Failed to process log file")

    def get_txt_attachment(self, message):
        """Retrieve the .txt attachment from the message."""
        message_data = self.cached_messages.get(message.id)
        if message_data and message_data['attachments']:
            return message_data['attachments'][0]
        return next((att for att in message.attachments if att.filename.endswith('.txt')), None)
=======
            logger.error("Failed to process log file")
>>>>>>> 465534e9

    async def process_log_file(self, attachment):
        """Download and extract information from the log file."""
        try:
            content = await attachment.read()
            content = content.decode('utf-8')

<<<<<<< HEAD
            user_pattern = r"\ud83d\udc64 User: ([^(]+)\s*\((\d+)\)"
            query_pattern = r"\ud83d\udcad Query: ([^\n]+)"
            response_pattern = r"\ud83e\udd16 Response:\s*([\s\S]+?)(?=\Z|\n\n(?:[^\n]+:))"
=======
            # Debug print to check content
            logger.info("Processing log file content...")

            user_pattern = r"👤 User: ([^(]+)\s*\((\d+)\)"
            query_pattern = r"💭 Query: ([^\n]+)"
            response_pattern = r"🤖 Response:\s*([\s\S]+?)(?=\Z|\n\n(?:[^\n]+:))"
>>>>>>> 465534e9

            user_match = re.search(user_pattern, content)
            query_match = re.search(query_pattern, content)
            response_match = re.search(response_pattern, content)

            if not all([user_match, query_match, response_match]):
                logger.error("Failed to extract all required information from log file")
                return None

            data = {
                "username": user_match.group(1).strip(),
                "user_id": user_match.group(2),
                "query": query_match.group(1).strip(),
                "response": response_match.group(1).strip()
            }
            logger.info(f"Successfully extracted data for user: {data['username']}")
            return data

        except Exception as e:
<<<<<<< HEAD
            logger.exception(f"Error processing log file: {e}")
=======
            logger.error(f"Error processing log file: {str(e)}")
>>>>>>> 465534e9
            return None

    async def is_valid_reaction(self, reaction, user):
        """Check if the reaction is valid for processing."""
        if user.bot:
            logger.info(f"Ignoring bot reaction from {user.name}")
            return False
        if not user.guild_permissions.administrator:
<<<<<<< HEAD
            logger.warning(f"User {user.name} lacks administrator permissions")
            return False
        if str(reaction.emoji) not in ["\ud83d\udc4d", "\ud83d\udc4e"]:
            logger.warning(f"Invalid reaction emoji: {reaction.emoji}")
=======
            logger.info(f"User {user.name} lacks administrator permissions")
            return False
        if str(reaction.emoji) not in ["👍", "👎"]:
            logger.info(f"Invalid reaction emoji: {reaction.emoji}")
>>>>>>> 465534e9
            return False
        return True

    async def log_feedback(self, reaction, user, feedback_type, log_data):
        """Log the feedback to the database."""
        try:
            feedback_entry = {
                "timestamp": datetime.utcnow(),
                "reviewer": {
                    "name": user.name,
                    "id": str(user.id)
                },
                "original_user": {
                    "name": log_data["username"],
                    "id": log_data["user_id"]
                },
                "interaction": {
                    "query": log_data["query"],
                    "response": log_data["response"],
                    "message_id": str(reaction.message.id)
                },
                "feedback": {
                    "type": feedback_type,
                    "timestamp": datetime.utcnow()
                }
            }

            existing_feedback = await self.update_existing_feedback(reaction, user)
            if not existing_feedback:
                self.feedback_collection.insert_one(feedback_entry)
                logger.info(f"RLHF Feedback logged: {feedback_type} by {user.name} for message ID {reaction.message.id}")
<<<<<<< HEAD

=======
                
>>>>>>> 465534e9
                embed = discord.Embed(
                    title="RLHF Feedback Recorded",
                    description=(
                        f"Feedback: {'Positive' if feedback_type == 'positive' else 'Negative'}\n"
                        f"Reviewer: {user.name}\n"
                        f"Original User: {log_data['username']}\n"
                        f"Query: {log_data['query'][:100]}..."
                    ),
                    color=discord.Color.green() if feedback_type == 'positive' else discord.Color.red()
                )
                await reaction.message.channel.send(embed=embed)

        except Exception as e:
<<<<<<< HEAD
            logger.exception(f"Error logging feedback: {e}")
=======
            logger.error(f"Error logging feedback: {str(e)}")
>>>>>>> 465534e9

    async def update_existing_feedback(self, reaction, user):
        """Update the feedback if it already exists."""
        try:
            existing_feedback = self.feedback_collection.find_one({
                "interaction.message_id": str(reaction.message.id),
                "reviewer.id": str(user.id)
            })

            if existing_feedback:
                self.feedback_collection.update_one(
                    {"_id": existing_feedback["_id"]},
                    {"$set": {
                        "feedback.type": "positive" if str(reaction.emoji) == "\ud83d\udc4d" else "negative",
                        "feedback.timestamp": datetime.utcnow()
                    }}
                )
                logger.info(f"Updated existing feedback for message {reaction.message.id}")
                return True

            return False

        except Exception as e:
<<<<<<< HEAD
            logger.exception(f"Error updating existing feedback: {e}")
=======
            logger.error(f"Error updating existing feedback: {str(e)}")
>>>>>>> 465534e9
            return False

async def setup(bot):
    await bot.add_cog(RLHFListener(bot))<|MERGE_RESOLUTION|>--- conflicted
+++ resolved
@@ -23,14 +23,11 @@
         self.channel = self.get_logging_channel()
         if self.channel:
             logger.info(f"Listening for reactions in channel: {self.channel.name}")
+            logger.info(f"Listening for reactions in channel: {self.channel.name}")
             await self.cache_existing_messages()
             self.is_ready = True
         else:
-<<<<<<< HEAD
             logger.warning("Channel 'ross-bot-logs' not found.")
-=======
-            logger.error("Channel 'ross-bot-logs' not found.")
->>>>>>> 465534e9
 
     def get_logging_channel(self):
         """Fetch the logging channel by name."""
@@ -44,6 +41,7 @@
         """Cache existing messages from the logging channel."""
         try:
             logger.info("Starting to cache existing messages...")
+            logger.info("Starting to cache existing messages...")
             message_count = 0
 
             async for message in self.channel.history(limit=None):
@@ -53,25 +51,12 @@
                         'attachments': [att for att in message.attachments if att.filename.endswith('.txt')]
                     }
                     message_count += 1
-<<<<<<< HEAD
 
             logger.info(f"Successfully cached {message_count} messages with .txt attachments")
             logger.debug(f"Cached message IDs: {list(self.cached_messages.keys())}")
 
         except Exception as e:
             logger.error(f"Error caching messages: {e}")
-=======
-            
-            logger.info(f"Successfully cached {message_count} messages with .txt attachments")
-            
-            # Verify cache contents
-            logger.info("Cached message IDs:", list(self.cached_messages.keys()))
-            
-        except Exception as e:
-            logger.error(f"Error caching messages: {str(e)}")
-            import traceback
-            traceback.print_exc()
->>>>>>> 465534e9
 
     @commands.Cog.listener()
     async def on_raw_reaction_add(self, payload):
@@ -87,7 +72,6 @@
             if not message:
                 return
 
-<<<<<<< HEAD
             reaction = self.get_reaction(message, payload)
             if reaction:
                 logger.info(f"Raw reaction detected: {payload.emoji} from {user.name} on message {payload.message_id}")
@@ -95,25 +79,6 @@
 
         except Exception as e:
             logger.exception(f"Error in on_raw_reaction_add: {e}")
-=======
-            # Create a reaction object
-            reaction = discord.utils.get(message.reactions, emoji=payload.emoji.name)
-            if reaction is None:
-                # If the reaction doesn't exist yet, we need to create a partial reaction object
-                class PartialReaction:
-                    def __init__(self, emoji, message):
-                        self.emoji = emoji
-                        self.message = message
-                reaction = PartialReaction(payload.emoji.name, message)
-
-            logger.info(f"Raw reaction detected: {payload.emoji} from {user.name} on message {payload.message_id}")
-            await self.process_reaction(reaction, user)
-
-        except Exception as e:
-            logger.error(f"Error in on_raw_reaction_add: {str(e)}")
-            import traceback
-            traceback.print_exc()
->>>>>>> 465534e9
 
     @commands.Cog.listener()
     async def on_raw_reaction_remove(self, payload):
@@ -125,6 +90,7 @@
             guild = self.bot.get_guild(payload.guild_id)
             user = await guild.fetch_member(payload.user_id)
 
+            logger.info(f"Reaction removed: {payload.emoji} by {user.name} from message {payload.message_id}")
             logger.info(f"Reaction removed: {payload.emoji} by {user.name} from message {payload.message_id}")
 
             self.feedback_collection.delete_one({
@@ -132,15 +98,10 @@
                 "reviewer.id": str(user.id)
             })
             logger.info(f"Feedback removed for message {payload.message_id}")
-
-        except Exception as e:
-<<<<<<< HEAD
+            logger.info(f"Feedback removed for message {payload.message_id}")
+
+        except Exception as e:
             logger.exception(f"Error in on_raw_reaction_remove: {e}")
-=======
-            logger.error(f"Error in on_raw_reaction_remove: {str(e)}")
-            import traceback
-            traceback.print_exc()
->>>>>>> 465534e9
 
     @commands.Cog.listener()
     async def on_message(self, message):
@@ -155,7 +116,6 @@
                     'attachments': [att for att in message.attachments if att.filename.endswith('.txt')]
                 }
                 logger.info(f"New message cached: {message.id}")
-<<<<<<< HEAD
 
     async def get_message_from_payload(self, payload):
         """Retrieve the message from cache or fetch it."""
@@ -184,29 +144,20 @@
                     self.message = message
             return PartialReaction(payload.emoji.name, message)
         return reaction
-=======
->>>>>>> 465534e9
 
     async def process_reaction(self, reaction, user):
         """Process a reaction and log feedback if valid."""
         if not await self.is_valid_reaction(reaction, user):
-<<<<<<< HEAD
             logger.info(f"Invalid reaction from {user.name}")
-=======
-            logger.error(f"Invalid reaction from {user.name}")
->>>>>>> 465534e9
             return
 
         message = reaction.message
         txt_attachment = self.get_txt_attachment(message)
         if not txt_attachment:
-<<<<<<< HEAD
             logger.warning("No .txt attachment found")
-=======
-            logger.error("No .txt attachment found")
->>>>>>> 465534e9
             return
 
+        logger.info(f"Processing reaction on message {message.id}")
         logger.info(f"Processing reaction on message {message.id}")
         feedback_type = "positive" if str(reaction.emoji) == "👍" else "negative"
 
@@ -214,7 +165,6 @@
         if log_data:
             await self.log_feedback(reaction, user, feedback_type, log_data)
         else:
-<<<<<<< HEAD
             logger.warning("Failed to process log file")
 
     def get_txt_attachment(self, message):
@@ -223,9 +173,6 @@
         if message_data and message_data['attachments']:
             return message_data['attachments'][0]
         return next((att for att in message.attachments if att.filename.endswith('.txt')), None)
-=======
-            logger.error("Failed to process log file")
->>>>>>> 465534e9
 
     async def process_log_file(self, attachment):
         """Download and extract information from the log file."""
@@ -233,24 +180,16 @@
             content = await attachment.read()
             content = content.decode('utf-8')
 
-<<<<<<< HEAD
             user_pattern = r"\ud83d\udc64 User: ([^(]+)\s*\((\d+)\)"
             query_pattern = r"\ud83d\udcad Query: ([^\n]+)"
             response_pattern = r"\ud83e\udd16 Response:\s*([\s\S]+?)(?=\Z|\n\n(?:[^\n]+:))"
-=======
-            # Debug print to check content
-            logger.info("Processing log file content...")
-
-            user_pattern = r"👤 User: ([^(]+)\s*\((\d+)\)"
-            query_pattern = r"💭 Query: ([^\n]+)"
-            response_pattern = r"🤖 Response:\s*([\s\S]+?)(?=\Z|\n\n(?:[^\n]+:))"
->>>>>>> 465534e9
 
             user_match = re.search(user_pattern, content)
             query_match = re.search(query_pattern, content)
             response_match = re.search(response_pattern, content)
 
             if not all([user_match, query_match, response_match]):
+                logger.error("Failed to extract all required information from log file")
                 logger.error("Failed to extract all required information from log file")
                 return None
 
@@ -261,33 +200,24 @@
                 "response": response_match.group(1).strip()
             }
             logger.info(f"Successfully extracted data for user: {data['username']}")
+            logger.info(f"Successfully extracted data for user: {data['username']}")
             return data
 
         except Exception as e:
-<<<<<<< HEAD
             logger.exception(f"Error processing log file: {e}")
-=======
-            logger.error(f"Error processing log file: {str(e)}")
->>>>>>> 465534e9
             return None
 
     async def is_valid_reaction(self, reaction, user):
         """Check if the reaction is valid for processing."""
         if user.bot:
             logger.info(f"Ignoring bot reaction from {user.name}")
+            logger.info(f"Ignoring bot reaction from {user.name}")
             return False
         if not user.guild_permissions.administrator:
-<<<<<<< HEAD
             logger.warning(f"User {user.name} lacks administrator permissions")
             return False
         if str(reaction.emoji) not in ["\ud83d\udc4d", "\ud83d\udc4e"]:
             logger.warning(f"Invalid reaction emoji: {reaction.emoji}")
-=======
-            logger.info(f"User {user.name} lacks administrator permissions")
-            return False
-        if str(reaction.emoji) not in ["👍", "👎"]:
-            logger.info(f"Invalid reaction emoji: {reaction.emoji}")
->>>>>>> 465534e9
             return False
         return True
 
@@ -319,11 +249,7 @@
             if not existing_feedback:
                 self.feedback_collection.insert_one(feedback_entry)
                 logger.info(f"RLHF Feedback logged: {feedback_type} by {user.name} for message ID {reaction.message.id}")
-<<<<<<< HEAD
-
-=======
-                
->>>>>>> 465534e9
+
                 embed = discord.Embed(
                     title="RLHF Feedback Recorded",
                     description=(
@@ -337,11 +263,7 @@
                 await reaction.message.channel.send(embed=embed)
 
         except Exception as e:
-<<<<<<< HEAD
             logger.exception(f"Error logging feedback: {e}")
-=======
-            logger.error(f"Error logging feedback: {str(e)}")
->>>>>>> 465534e9
 
     async def update_existing_feedback(self, reaction, user):
         """Update the feedback if it already exists."""
@@ -360,16 +282,13 @@
                     }}
                 )
                 logger.info(f"Updated existing feedback for message {reaction.message.id}")
+                logger.info(f"Updated existing feedback for message {reaction.message.id}")
                 return True
 
             return False
 
         except Exception as e:
-<<<<<<< HEAD
             logger.exception(f"Error updating existing feedback: {e}")
-=======
-            logger.error(f"Error updating existing feedback: {str(e)}")
->>>>>>> 465534e9
             return False
 
 async def setup(bot):
